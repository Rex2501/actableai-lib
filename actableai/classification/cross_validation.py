import numpy as np
import pandas as pd
from typing import List, Optional, Tuple

from actableai.classification.roc_curve_cross_validation import cross_validation_curve
from actableai.classification.utils import leaderboard_cross_val
from actableai.tasks.classification import _AAIClassificationTrainTask


class AverageEnsembleClassifier:
    def __init__(self, predictors):
        """Constructor for AverageEnsembleClassifier.

        Args:
            predictors: List of predictors.
        """
        self.predictors = predictors
        self.class_labels = predictors[0].class_labels

    def _predict_proba(self, X: pd.DataFrame, *args, **kwargs) -> List[np.ndarray]:
        """Predict probabilities for each predictor for each class for each sample.

        Args:
            X: DataFrame with features.

        Returns:
            List[np.ndarray]: List of probabilities for each predictor for each class
                for each sample.
        """
        predictors_results = []

        for predictor in self.predictors:
            predictors_results.append(predictor.predict_proba(X, *args, **kwargs))

        return predictors_results

    def predict(self, X) -> pd.Series:
        """Predicts the class for each sample in X.
        Args:
            X: DataFrame with features.

        Returns:
            pd.Series: Predicted class for each sample.
        """
        predictors_results = self._predict_proba(X)
        pred_probas = np.mean(predictors_results, axis=0).tolist()

        if len(self.class_labels) == 2:
            pred_labels = [
                self.class_labels[0] if x < 0.5 else self.class_labels[1]
                for x in pred_probas
            ]
        else:
            pred_labels = [self.class_labels[np.argmax(x)] for x in pred_probas]

        return pd.Series(pred_labels)

    def predict_proba(self, X, *args, **kwargs):
        """Predict probabilities for each predictor for each class for each sample.

        Args:
            X: DataFrame with features.

        Returns:
            List[np.ndarray]: List of probabilities for each predictor for each class
        """
        predictors_results = self._predict_proba(X, *args, **kwargs)
        return sum(predictors_results) / len(predictors_results)

    def unpersist_models(self):
        """Unpersists all models in the ensemble."""
        for predictor in self.predictors:
            predictor.unpersist_models()


def run_cross_validation(
    classification_train_task: _AAIClassificationTrainTask,
    problem_type: str,
    explain_samples: bool,
    positive_label: Optional[str],
    presets: str,
    hyperparameters: dict,
    model_directory: str,
    target: str,
    features: list,
    run_model: bool,
    df_train: pd.DataFrame,
    df_test: pd.DataFrame,
    kfolds: int,
    cross_validation_max_concurrency: int,
    drop_duplicates: bool,
    run_debiasing: bool,
    biased_groups: list,
    debiased_features: list,
    residuals_hyperparameters: Optional[dict],
    num_gpus: int,
    eval_metric: str,
    time_limit: Optional[int],
    drop_unique: bool,
    drop_useless_features: bool,
    feature_prune: bool,
    feature_prune_time_limit: Optional[float],
    tabpfn_model_directory: Optional[str],
<<<<<<< HEAD
    num_trials: int,
=======
    infer_limit: float,
    infer_limit_batch_size: int,
>>>>>>> 631b3f07
) -> Tuple[
    AverageEnsembleClassifier,
    list,
    dict,
    List[pd.DataFrame],
    pd.DataFrame,
    pd.DataFrame,
    pd.DataFrame,
]:
    """Runs a cross validation for a classification task.

    Args:
        classification_train_task: The classification task to run cross validation on.
        problem_type (str): The problem type. Can be either 'binary' or 'multiclass'.
        explain_samples (bool): Explaining the samples.
        positive_label (str): The positive label. Only used if problem_type is 'binary'.
        presets (dict): The presets to use for AutoGluon.
            See
            https://auto.gluon.ai/stable/api/autogluon.task.html#autogluon.tabular.TabularPredictor.fit
            for more information.
        hyperparameters: The hyperparameters to use for AutoGluon.
            See
            https://auto.gluon.ai/stable/api/autogluon.task.html#autogluon.tabular.TabularPredictor.fit
            for more information.
        model_directory: The directory to store the models.
        target: The target column.
        features: The features columns used for training/prediction.
        run_model: If True, classification models run predictions on unseen values.
        df_train: The input dataframe.
        df_test: Testing data.
        kfolds: The number of folds to use for cross validation.
        cross_validation_max_concurrency: The maximum number of concurrent
            processes to use for cross validation.
        drop_duplicates: Whether to drop duplicates.
        run_debiasing: Whether to run debiasing.
        biased_groups: The groups introducing bias.
        debiased_features: The features to debias.
        residuals_hyperparameters: The hyperparameters to use for the debiasing model.
        num_gpus (int): The number of GPUs to use.
        eval_metric: Metric to be optimized for.
        feature_prune: Whether to prune features.
        feature_prune_time_limit: The time limit for feature pruning. (in seconds)
        tabpfn_model_directory: TabPFN Model Directory.
<<<<<<< HEAD
        num_trials: The number of trials for hyperparameter optimization
=======
        infer_limit: The time in seconds to predict 1 row of data. For
            example, infer_limit=0.05 means 50 ms per row of data, or 20 rows /
            second throughput.
        infer_limit_batch_size: The amount of rows passed at once to be
            predicted when calculating per-row speed. This is very important
            because infer_limit_batch_size=1 (online-inference) is highly
            suboptimal as various operations have a fixed cost overhead
            regardless of data size. If you can pass your test data in bulk,
            you should specify infer_limit_batch_size=10000. Must be an
            integer greater than 0.
>>>>>>> 631b3f07

    Returns:
        Tuple: Result of the cross validation.
            - AverageEnsembleClassifier: The average ensemble classifier.
            - list: The feature importances.
            - dict: The evaluation metrics.
            - list: Probabilities of the predicted classes.
            - pd.DataFrame: The training dataframe.
            - pd.DataFrame: The test dataframe.
    """
    import os
    import math
    import numpy as np
    from multiprocessing.pool import ThreadPool
    from sklearn.model_selection import StratifiedKFold

    kf = StratifiedKFold(n_splits=kfolds, shuffle=True)
    kfolds_index_list = list(kf.split(df_train, df_train[target]))

    kfold_pool = ThreadPool(processes=cross_validation_max_concurrency)

    # Run trainers
    cross_val_async_results = [
        kfold_pool.apply_async(
            classification_train_task.run,
            kwds={
                "problem_type": problem_type,
                "explain_samples": explain_samples,
                "positive_label": positive_label,
                "presets": presets,
                "hyperparameters": hyperparameters,
                "model_directory": os.path.join(
                    model_directory, f"trainer_{kfold_index}"
                ),
                "target": target,
                "features": features,
                "run_model": run_model,
                "df_train": df_train.iloc[train_index],
                "df_val": df_train.iloc[val_index],
                "df_test": df_test,
                "drop_duplicates": drop_duplicates,
                "run_debiasing": run_debiasing,
                "biased_groups": biased_groups,
                "debiased_features": debiased_features,
                "residuals_hyperparameters": residuals_hyperparameters,
                "num_gpus": num_gpus,
                "eval_metric": eval_metric,
                "time_limit": time_limit,
                "drop_unique": drop_unique,
                "drop_useless_features": drop_useless_features,
                "feature_prune": feature_prune,
                "feature_prune_time_limit": feature_prune_time_limit,
                "tabpfn_model_directory": tabpfn_model_directory,
<<<<<<< HEAD
                "num_trials": num_trials,
=======
                "infer_limit": infer_limit,
                "infer_limit_batch_size": infer_limit_batch_size,
>>>>>>> 631b3f07
            },
        )
        for kfold_index, (train_index, val_index) in enumerate(kfolds_index_list)
    ]

    cross_val_results = [results.get() for results in cross_val_async_results]

    kfold_pool.close()

    # Combine results
    cross_val_predictors = []
    cross_val_leaderboard = []
    cross_val_important_p_value_features = {}
    cross_val_important_features = {}
    cross_val_evaluates = {}
    cross_val_auc_curves = {}
    cross_val_precision_recall_curves = {}
    cross_val_predict_shap_values = []
    df_val_cross_val_pred_prob = []

    df_val = pd.DataFrame()

    for (
        kfold_index,
        (
            predictor,
            explainer,
            important_features,
            evaluate,
            df_val_pred_prob,
            predict_shap_values,
            leaderboard,
        ),
    ) in enumerate(cross_val_results):
        _, val_index = kfolds_index_list[kfold_index]

        df_k_val = df_train.iloc[val_index].copy()
        df_k_val[f"{target}_predicted"] = df_val_pred_prob.idxmax(axis=1)
        df_val = df_val.append(df_k_val, ignore_index=True)

        cross_val_predictors.append(predictor)
        cross_val_leaderboard.append(predictor.leaderboard())

        for feature in important_features:
            if feature["feature"] not in cross_val_important_features:
                cross_val_important_features[feature["feature"]] = []
            if feature["feature"] not in cross_val_important_p_value_features:
                cross_val_important_p_value_features[feature["feature"]] = []
            cross_val_important_features[feature["feature"]].append(
                feature["importance"]
            )
            cross_val_important_p_value_features[feature["feature"]].append(
                feature["p_value"]
            )

        for metric in evaluate:
            if metric not in cross_val_evaluates:
                cross_val_evaluates[metric] = []
            cross_val_evaluates[metric].append(evaluate[metric])

        if cross_val_evaluates["problem_type"][0] == "binary":
            auc_curve = evaluate["auc_curve"]
            for metric in auc_curve:
                if metric not in cross_val_auc_curves:
                    cross_val_auc_curves[metric] = []
                cross_val_auc_curves[metric].append(auc_curve[metric])

        if cross_val_evaluates["problem_type"][0] == "binary":
            precision_recall_curve = evaluate["precision_recall_curve"]
            for metric in precision_recall_curve:
                if metric not in cross_val_precision_recall_curves:
                    cross_val_precision_recall_curves[metric] = []
                cross_val_precision_recall_curves[metric].append(
                    precision_recall_curve[metric]
                )

        df_val_cross_val_pred_prob.append(df_val_pred_prob)

        if run_model and explain_samples:
            cross_val_predict_shap_values.append(predict_shap_values)

    # Evaluate results
    sqrt_k = math.sqrt(kfolds)
    important_features = []
    for k in cross_val_important_features.keys():
        important_features.append(
            {
                "feature": k,
                "importance": np.mean(cross_val_important_features[k]),
                "importance_std_err": np.std(cross_val_important_features[k]) / sqrt_k,
                "p_value": np.mean(cross_val_important_p_value_features[k]),
                "p_value_std_err": np.std(cross_val_important_p_value_features[k])
                / sqrt_k,
            }
        )
    important_features = sorted(
        important_features, key=lambda k: k["importance"], reverse=True
    )

    metric_groups = pd.concat(cross_val_evaluates["metrics"]).groupby("metric")
    metric_df = pd.DataFrame(
        {
            "metrics": metric_groups.mean()["value"].index,
            "value": metric_groups.mean()["value"].values.flatten(),
            "stderr": metric_groups.agg(np.std)["value"].values / sqrt_k,
        }
    )
    evaluate = {
        "problem_type": cross_val_evaluates["problem_type"][0],
        "labels": [str(x) for x in cross_val_evaluates["labels"][0]],
        "accuracy": np.mean(cross_val_evaluates["accuracy"], axis=0),
        "accuracy_std_err": np.std(cross_val_evaluates["accuracy"], axis=0) / sqrt_k,
        "confusion_matrix": np.mean(
            cross_val_evaluates["confusion_matrix"], axis=0
        ).tolist(),
        "confusion_matrix_std_err": (
            np.std(cross_val_evaluates["confusion_matrix"], axis=0) / sqrt_k
        ).tolist(),
        "metrics": metric_df,
    }

    if evaluate["problem_type"] == "binary":
        evaluate["auc_curve"] = cross_validation_curve(
            cross_val_auc_curves, x="False Positive Rate", y="True Positive Rate"
        )
        evaluate["precision_recall_curve"] = cross_validation_curve(
            cross_val_precision_recall_curves, x="Recall", y="Precision"
        )
        evaluate["precision_score"] = np.mean(
            cross_val_evaluates["precision_score"], axis=0
        )
        evaluate["recall_score"] = np.mean(cross_val_evaluates["recall_score"], axis=0)
        evaluate["f1_score"] = np.mean(cross_val_evaluates["f1_score"], axis=0)
        evaluate["positive_count"] = np.mean(cross_val_evaluates["positive_count"])
        evaluate["negative_count"] = np.mean(cross_val_evaluates["negative_count"])
    else:
        auc_curves_multi_label = []
        precision_recall_curves_multi_label = []
        for n_label in range(len(cross_val_evaluates["auc_curve"][0])):
            cross_validated_curve_list = {
                "True Positive Rate": [],
                "False Positive Rate": [],
                "thresholds": [],
                "positive_label": [],
            }
            for n_cross in range(len(cross_val_evaluates["auc_curve"])):
                cross_validated_curve_list["True Positive Rate"].append(
                    cross_val_evaluates["auc_curve"][n_cross][n_label][
                        "True Positive Rate"
                    ]
                )
                cross_validated_curve_list["False Positive Rate"].append(
                    cross_val_evaluates["auc_curve"][n_cross][n_label][
                        "False Positive Rate"
                    ]
                )
                cross_validated_curve_list["thresholds"].append(
                    cross_val_evaluates["auc_curve"][n_cross][n_label]["thresholds"]
                )
                cross_validated_curve_list["positive_label"].append(
                    cross_val_evaluates["auc_curve"][n_cross][n_label]["positive_label"]
                )
            cross_validated_curve = cross_validation_curve(
                cross_validated_curve_list,
                x="False Positive Rate",
                y="True Positive Rate",
                negative_label=False,
            )
            auc_curves_multi_label.append(cross_validated_curve)
            cross_validated_curve_list = {
                "Precision": [],
                "Recall": [],
                "thresholds": [],
                "positive_label": [],
            }
            for n_cross in range(len(cross_val_evaluates["precision_recall_curve"])):
                cross_validated_curve_list["Precision"].append(
                    cross_val_evaluates["precision_recall_curve"][n_cross][n_label][
                        "Precision"
                    ]
                )
                cross_validated_curve_list["Recall"].append(
                    cross_val_evaluates["precision_recall_curve"][n_cross][n_label][
                        "Recall"
                    ]
                )
                cross_validated_curve_list["thresholds"].append(
                    cross_val_evaluates["precision_recall_curve"][n_cross][n_label][
                        "thresholds"
                    ]
                )
                cross_validated_curve_list["positive_label"].append(
                    cross_val_evaluates["precision_recall_curve"][n_cross][n_label][
                        "positive_label"
                    ]
                )
            cross_validated_curve = cross_validation_curve(
                cross_validated_curve_list,
                x="Recall",
                y="Precision",
                negative_label=False,
            )
            precision_recall_curves_multi_label.append(cross_validated_curve)
        evaluate["auc_curve"] = auc_curves_multi_label
        evaluate["precision_recall_curve"] = precision_recall_curves_multi_label

    # Create ensemble model
    ensemble_model = AverageEnsembleClassifier(cross_val_predictors)

    predict_shap_values = []
    if run_model and explain_samples:
        predict_shap_values = (
            pd.concat(cross_val_predict_shap_values)
            .reset_index()
            .groupby("index")
            .mean()
        )

    leaderboard = leaderboard_cross_val(cross_val_leaderboard)

    return (
        ensemble_model,
        important_features,
        evaluate,
        df_val_cross_val_pred_prob,
        predict_shap_values,
        df_val,
        leaderboard,
    )<|MERGE_RESOLUTION|>--- conflicted
+++ resolved
@@ -101,12 +101,9 @@
     feature_prune: bool,
     feature_prune_time_limit: Optional[float],
     tabpfn_model_directory: Optional[str],
-<<<<<<< HEAD
     num_trials: int,
-=======
     infer_limit: float,
     infer_limit_batch_size: int,
->>>>>>> 631b3f07
 ) -> Tuple[
     AverageEnsembleClassifier,
     list,
@@ -150,9 +147,7 @@
         feature_prune: Whether to prune features.
         feature_prune_time_limit: The time limit for feature pruning. (in seconds)
         tabpfn_model_directory: TabPFN Model Directory.
-<<<<<<< HEAD
         num_trials: The number of trials for hyperparameter optimization
-=======
         infer_limit: The time in seconds to predict 1 row of data. For
             example, infer_limit=0.05 means 50 ms per row of data, or 20 rows /
             second throughput.
@@ -163,7 +158,6 @@
             regardless of data size. If you can pass your test data in bulk,
             you should specify infer_limit_batch_size=10000. Must be an
             integer greater than 0.
->>>>>>> 631b3f07
 
     Returns:
         Tuple: Result of the cross validation.
@@ -217,12 +211,9 @@
                 "feature_prune": feature_prune,
                 "feature_prune_time_limit": feature_prune_time_limit,
                 "tabpfn_model_directory": tabpfn_model_directory,
-<<<<<<< HEAD
                 "num_trials": num_trials,
-=======
                 "infer_limit": infer_limit,
                 "infer_limit_batch_size": infer_limit_batch_size,
->>>>>>> 631b3f07
             },
         )
         for kfold_index, (train_index, val_index) in enumerate(kfolds_index_list)
