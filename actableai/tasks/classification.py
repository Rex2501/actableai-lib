--- conflicted
+++ resolved
@@ -14,27 +14,6 @@
     """
 
     @AAITask.run_with_ray_remote(TaskType.CLASSIFICATION_TRAIN)
-<<<<<<< HEAD
-    def run(self,
-            problem_type,
-            positive_label,
-            presets,
-            hyperparameters,
-            model_directory,
-            target,
-            features,
-            df_train,
-            df_val,
-            drop_duplicates,
-            run_debiasing,
-            biased_groups,
-            debiased_features,
-            residuals_hyperparameters,
-            num_gpus,
-            eval_metric):
-        """
-        TODO write documentation
-=======
     def run(
         self,
         problem_type: str,
@@ -52,6 +31,7 @@
         debiased_features: List[str],
         residuals_hyperparameters: Dict,
         num_gpus: int,
+        eval_metric: str,
     ) -> Tuple[TabularPredictor, List, Dict, object, pd.DataFrame]:
         """Runs a sub Classification Task for cross-validation.
 
@@ -82,6 +62,7 @@
                 TabularPredictor
                 See https://auto.gluon.ai/stable/api/autogluon.task.html#autogluon.tabular.TabularPredictor
             num_gpus: Number of gpus used by AutoGluon
+            eval_metric: Metric to be optimized for.
 
         Returns:
             Tuple[object, object, object, object, object]: Return results for
@@ -91,7 +72,6 @@
                 - Dictionnary of evaluated metrics
                 - Class probabilities for predicted values
                 - Leaderboard of the best trained models
->>>>>>> 88ae8a0b
         """
         import pandas as pd
         from autogluon.tabular import TabularPredictor
@@ -133,16 +113,11 @@
 
         # Start training
         predictor = TabularPredictor(
-<<<<<<< HEAD
             label=target,
             problem_type=problem_type,
             path=model_directory,
             eval_metric=eval_metric)
 
-=======
-            label=target, problem_type=problem_type, path=model_directory
-        )
->>>>>>> 88ae8a0b
         predictor = predictor.fit(
             train_data=df_train,
             hyperparameters=hyperparameters,
@@ -167,26 +142,18 @@
         label_val = df_val[target]
         label_pred = predictor.predict(df_val)
         perf = predictor.evaluate_predictions(
-<<<<<<< HEAD
             y_true=label_val, y_pred=label_pred, auxiliary_metrics=True, detailed_report=False)
-=======
-            y_true=label_val, y_pred=label_pred, auxiliary_metrics=True
-        )
->>>>>>> 88ae8a0b
         pred_prob_val = predictor.predict_proba(df_val, as_multiclass=True)
 
         evaluate = {
             # TODO: to be removed (legacy)
             "problem_type": predictor.problem_type,
             "accuracy": perf["accuracy"],
-<<<<<<< HEAD
 
             "metrics": pd.DataFrame({
                 "metric": perf.keys(),
                 "value": perf.values(),
             })
-=======
->>>>>>> 88ae8a0b
         }
         evaluate["labels"] = predictor.class_labels
         evaluate["confusion_matrix"] = confusion_matrix(
@@ -237,27 +204,6 @@
     """
 
     @AAITask.run_with_ray_remote(TaskType.CLASSIFICATION)
-<<<<<<< HEAD
-    def run(self,
-            df,
-            target,
-            features=None,
-            biased_groups=None,
-            debiased_features=None,
-            validation_ratio=.2,
-            positive_label=None,
-            explain_samples=False,
-            model_directory=None,
-            presets="medium_quality_faster_train",
-            hyperparameters=None,
-            train_task_params=None,
-            kfolds=1,
-            cross_validation_max_concurrency=1,
-            residuals_hyperparameters=None,
-            drop_duplicates=True,
-            num_gpus=0,
-            eval_metric="accuracy"):
-=======
     def run(
         self,
         df: pd.DataFrame,
@@ -277,6 +223,7 @@
         residuals_hyperparameters: Optional[Dict] = None,
         drop_duplicates: bool = True,
         num_gpus: int = 0,
+        eval_metric: str = "accuracy",
     ) -> Dict:
         """Run this classification task and return results.
 
@@ -312,6 +259,11 @@
             drop_duplicates: Whether duplicate values should be dropped before training.
                 Defaults to True.
             num_gpus: Number of gpus used for training. Defaults to 0.
+            eval_metric: Metric to be optimized for. Possible values include ‘accuracy’, ‘balanced_accuracy’, ‘f1’, 
+                ‘f1_macro’, ‘f1_micro’, ‘f1_weighted’, ‘roc_auc’, ‘roc_auc_ovo_macro’, ‘average_precision’, 
+                ‘precision’, ‘precision_macro’, ‘precision_micro’, ‘precision_weighted’, ‘recall’, ‘recall_macro’, 
+                ‘recall_micro’, ‘recall_weighted’, ‘log_loss’, ‘pac_score’.
+                Defaults to "accuracy".            
 
         Raises:
             Exception: If the target has less than 2 unique values.
@@ -322,7 +274,6 @@
 
         Returns:
             Dict: Dictionnary of results
->>>>>>> 88ae8a0b
         """
         import json
         import time
